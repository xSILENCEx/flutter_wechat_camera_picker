// Copyright 2019 The FlutterCandies author. All rights reserved.
// Use of this source code is governed by an Apache license that can be found
// in the LICENSE file.

// ignore_for_file: deprecated_member_use
import 'dart:async';

import 'package:camera/camera.dart';
import 'package:flutter/material.dart';
import 'package:flutter/services.dart';

import '../constants/config.dart';
import '../constants/constants.dart';
import '../states/camera_picker_state.dart';

import 'camera_picker_page_route.dart';

/// The camera picker widget.
/// 拍照选择器。
///
/// The picker provides create an [AssetEntity] through the [CameraController].
/// 该选择器可以通过 [CameraController] 创建 [AssetEntity]。
class CameraPicker extends StatefulWidget {
  const CameraPicker({
    Key? key,
    this.pickerConfig = const CameraPickerConfig(),
    this.createPickerState,
    this.locale,
  }) : super(key: key);

  /// {@macro wechat_camera_picker.CameraPickerConfig}
  final CameraPickerConfig pickerConfig;

  /// Creates a customized [CameraPickerState].
  /// 构建一个自定义的 [CameraPickerState]。
  final CameraPickerState Function()? createPickerState;

  /// The [Locale] to determine text delegates for the picker.
  final Locale? locale;

  /// Static method to create [AssetEntity] through camera.
  /// 通过相机创建 [AssetEntity] 的静态方法
  static Future<AssetEntity?> pickFromCamera(
    BuildContext context, {
    CameraPickerConfig pickerConfig = const CameraPickerConfig(),
    CameraPickerState Function()? createPickerState,
    bool useRootNavigator = true,
    CameraPickerPageRoute<AssetEntity> Function(Widget picker)?
        pageRouteBuilder,
    Locale? locale,
  }) {
    final Widget picker = CameraPicker(
      pickerConfig: pickerConfig,
      createPickerState: createPickerState,
      locale: locale,
    );
    return Navigator.of(
      context,
      rootNavigator: useRootNavigator,
    ).push<AssetEntity>(
      pageRouteBuilder?.call(picker) ??
          CameraPickerPageRoute<AssetEntity>(builder: (_) => picker),
    );
  }

  /// Build a dark theme according to the theme color.
  /// 通过主题色构建一个默认的暗黑主题
  static ThemeData themeData(Color themeColor) {
    return ThemeData.dark().copyWith(
      primaryColor: Colors.grey[900],
      primaryColorLight: Colors.grey[900],
      primaryColorDark: Colors.grey[900],
      canvasColor: Colors.grey[850],
      scaffoldBackgroundColor: Colors.grey[900],
      bottomAppBarColor: Colors.grey[900],
      cardColor: Colors.grey[900],
      highlightColor: Colors.transparent,
      toggleableActiveColor: themeColor,
      textSelectionTheme: TextSelectionThemeData(
        cursorColor: themeColor,
        selectionColor: themeColor.withAlpha(100),
        selectionHandleColor: themeColor,
      ),
      indicatorColor: themeColor,
      appBarTheme: const AppBarTheme(
        systemOverlayStyle: SystemUiOverlayStyle(
          statusBarBrightness: Brightness.dark,
          statusBarIconBrightness: Brightness.light,
        ),
        elevation: 0,
      ),
      buttonTheme: ButtonThemeData(buttonColor: themeColor),
      colorScheme: ColorScheme(
        primary: Colors.grey[900]!,
        primaryVariant: Colors.grey[900],
        secondary: themeColor,
        secondaryVariant: themeColor,
        background: Colors.grey[900]!,
        surface: Colors.grey[900]!,
        brightness: Brightness.dark,
        error: const Color(0xffcf6679),
        onPrimary: Colors.black,
        onSecondary: Colors.black,
        onSurface: Colors.white,
        onBackground: Colors.white,
        onError: Colors.black,
      ),
    );
  }

  @override
<<<<<<< HEAD
  CameraPickerState createState() => CameraPickerState();
}

class CameraPickerState extends State<CameraPicker>
    with WidgetsBindingObserver {
  /// The [Duration] for record detection. (200ms)
  /// 检测是否开始录制的时长 (200毫秒)
  final Duration recordDetectDuration = const Duration(milliseconds: 200);

  /// The last exposure point offset on the screen.
  /// 最后一次手动聚焦的点坐标
  final ValueNotifier<Offset?> _lastExposurePoint =
      ValueNotifier<Offset?>(null);

  /// The last pressed position on the shooting button before starts recording.
  /// 在开始录像前，最后一次在拍照按钮按下的位置
  Offset? _lastShootingButtonPressedPosition;

  final ValueNotifier<bool> _isExposureModeDisplays =
      ValueNotifier<bool>(false);

  /// The controller for the current camera.
  /// 当前相机实例的控制器
  CameraController get controller => _controller!;
  CameraController? _controller;

  /// Available cameras.
  /// 可用的相机实例
  late List<CameraDescription> cameras;

  /// Current exposure offset.
  /// 当前曝光值
  final ValueNotifier<double> _currentExposureOffset = ValueNotifier<double>(0);

  double _maxAvailableExposureOffset = 0;
  double _minAvailableExposureOffset = 0;
  double _exposureStep = 0;

  /// The maximum available value for zooming.
  /// 最大可用缩放值
  double _maxAvailableZoom = 1;

  /// The minimum available value for zooming.
  /// 最小可用缩放值
  double _minAvailableZoom = 1;

  /// Counting pointers (number of user fingers on screen).
  /// 屏幕上的触摸点计数
  int _pointers = 0;
  double _currentZoom = 1;
  double _baseZoom = 1;

  /// The index of the current cameras. Defaults to `0`.
  /// 当前相机的索引。默认为0
  int currentCameraIndex = 0;

  /// Whether the [shootingButton] should animate according to the gesture.
  /// 拍照按钮是否需要执行动画
  ///
  /// This happens when the [shootingButton] is being long pressed.
  /// It will animate for video recording state.
  /// 当长按拍照按钮时，会进入准备录制视频的状态，此时需要执行动画。
  bool isShootingButtonAnimate = false;

  /// The [Timer] for keep the [_lastExposurePoint] displays.
  /// 用于控制上次手动聚焦点显示的计时器
  Timer? _exposurePointDisplayTimer;

  Timer? _exposureModeDisplayTimer;

  /// The [Timer] for record start detection.
  /// 用于检测是否开始录制的计时器
  ///
  /// When the [shootingButton] started animate, this [Timer] will start
  /// at the same time. When the time is more than [recordDetectDuration],
  /// which means we should start recoding, the timer finished.
  /// 当拍摄按钮开始执行动画时，定时器会同时启动。时长超过检测时长时，定时器完成。
  Timer? _recordDetectTimer;

  /// The [Timer] for record countdown.
  /// 用于录制视频倒计时的计时器
  ///
  /// Stop record When the record time reached the [maximumRecordingDuration].
  /// However, if there's no limitation on record time, this will be useless.
  /// 当录像时间达到了最大时长，将通过定时器停止录像。
  /// 但如果录像时间没有限制，定时器将不会起作用。
  Timer? _recordCountdownTimer;

  ////////////////////////////////////////////////////////////////////////////
  ////////////////////////////// Global Getters //////////////////////////////
  ////////////////////////////////////////////////////////////////////////////
  CameraPickerConfig get config => widget.pickerConfig;

  bool get enableRecording => config.enableRecording;

  bool get onlyEnableRecording => enableRecording && config.onlyEnableRecording;

  bool get enableTapRecording =>
      onlyEnableRecording && config.enableTapRecording;

  /// No audio integration required when it's only for camera.
  /// 在仅允许拍照时不需要启用音频
  bool get enableAudio => enableRecording && config.enableAudio;

  /// Whether the picker needs to prepare for video recording on iOS.
  /// 是否需要为 iOS 的录制视频执行准备操作
  bool get shouldPrepareForVideoRecording =>
      enableRecording && enableAudio && Platform.isIOS;

  bool get enablePullToZoomInRecord =>
      enableRecording && config.enablePullToZoomInRecord;

  /// Whether the recording restricted to a specific duration.
  /// 录像是否有限制的时长
  bool get isRecordingRestricted => config.maximumRecordingDuration != null;

  /// A getter to the current [CameraDescription].
  /// 获取当前相机实例
  CameraDescription get currentCamera => cameras.elementAt(currentCameraIndex);

  /// If there's no theme provided from the user, use [CameraPicker.themeData] .
  /// 如果用户未提供主题，
  late final ThemeData _theme =
      config.theme ?? CameraPicker.themeData(C.themeColor);

  /// Get [ThemeData] of the [CameraPicker] through the key.
  /// 通过常量全局 Key 获取当前选择器的主题
  ThemeData get theme => _theme;

  CameraPickerTextDelegate get _textDelegate =>
      config.textDelegate ?? Constants.textDelegate;

  @override
  void initState() {
    super.initState();
    useWidgetsBinding().addObserver(this);

    // TODO(Alex): Currently hide status bar will cause the viewport shaking on Android.
    /// Hide system status bar automatically when the platform is not Android.
    /// 在非 Android 设备上自动隐藏状态栏
    if (!Platform.isAndroid) {
      SystemChrome.setEnabledSystemUIOverlays(<SystemUiOverlay>[]);
    }

    initCameras();
  }

  @override
  void dispose() {
    if (!Platform.isAndroid) {
      SystemChrome.setEnabledSystemUIOverlays(SystemUiOverlay.values);
    }
    useWidgetsBinding().removeObserver(this);
    _controller?.dispose();
    _currentExposureOffset.dispose();
    _lastExposurePoint.dispose();
    _isExposureModeDisplays.dispose();
    _exposurePointDisplayTimer?.cancel();
    _exposureModeDisplayTimer?.cancel();
    _recordDetectTimer?.cancel();
    _recordCountdownTimer?.cancel();
    super.dispose();
  }

  @override
  void didChangeAppLifecycleState(AppLifecycleState state) {
    final CameraController? c = _controller;
    // App state changed before we got the chance to initialize.
    if (c == null || !c.value.isInitialized) {
      return;
    }
    if (state == AppLifecycleState.inactive) {
      c.dispose();
    } else if (state == AppLifecycleState.resumed) {
      initCameras(currentCamera);
    }
  }

  /// Adjust the proper scale type according to the [constraints].
  /// 根据 [constraints] 获取相机预览适用的缩放。
  double _effectiveCameraScale(
    BoxConstraints constraints,
    CameraController controller,
  ) {
    final int turns = config.cameraQuarterTurns;
    final String orientation = controller.value.deviceOrientation.toString();
    // Fetch the biggest size from the constraints.
    Size size = constraints.biggest;
    // Flip the size when the preview needs to turn with an odd count of quarters.
    if ((turns.isOdd && orientation.contains('portrait')) ||
        (turns.isEven && orientation.contains('landscape'))) {
      size = size.flipped;
    }
    // Calculate scale depending on the size and camera ratios.
    double scale = size.aspectRatio * controller.value.aspectRatio;
    // Prevent scaling down.
    if (scale < 1) {
      scale = 1 / scale;
    }
    return scale;
  }

  /// Initialize cameras instances.
  /// 初始化相机实例
  Future<void> initCameras([CameraDescription? cameraDescription]) async {
    // Save the current controller to a local variable.
    final CameraController? c = _controller;
    // Dispose at last to avoid disposed usage with assertions.
    if (c != null) {
      _controller = null;
      await c.dispose();
    }
    // Then request a new frame to unbind the controller from elements.
    safeSetState(() {
      _maxAvailableZoom = 1;
      _minAvailableZoom = 1;
      _currentZoom = 1;
      _baseZoom = 1;
      // Meanwhile, cancel the existed exposure point and mode display.
      _exposureModeDisplayTimer?.cancel();
      _exposurePointDisplayTimer?.cancel();
      _lastExposurePoint.value = null;
      if (_currentExposureOffset.value != 0) {
        _currentExposureOffset.value = 0;
      }
    });
    // **IMPORTANT**: Push methods into a post frame callback, which ensures the
    // controller has already unbind from widgets.
    useWidgetsBinding().addPostFrameCallback((_) async {
      // When the [cameraDescription] is null, which means this is the first
      // time initializing cameras, so available cameras should be fetched.
      if (cameraDescription == null) {
        cameras = await availableCameras();
      }

      // After cameras fetched, judge again with the list is empty or not to
      // ensure there is at least an available camera for use.
      if (cameraDescription == null && (cameras.isEmpty)) {
        handleErrorWithHandler(
          CameraException(
            'No CameraDescription found.',
            'No cameras are available in the controller.',
          ),
          config.onError,
        );
      }

      final int preferredIndex = cameras.indexWhere(
        (CameraDescription e) =>
            e.lensDirection == config.preferredLensDirection,
      );
      final int index;
      if (preferredIndex != -1 && c == null) {
        index = preferredIndex;
        currentCameraIndex = preferredIndex;
      } else {
        index = currentCameraIndex;
      }
      // Initialize the controller with the given resolution preset.
      final CameraController newController = CameraController(
        cameraDescription ?? cameras[index],
        config.resolutionPreset,
        enableAudio: enableAudio,
        imageFormatGroup: config.imageFormatGroup,
      );

      try {
        final Stopwatch stopwatch = Stopwatch()..start();
        await newController.initialize();
        stopwatch.stop();
        realDebugPrint("${stopwatch.elapsed} for controller's initialization.");
        // Call recording preparation first.
        if (shouldPrepareForVideoRecording) {
          stopwatch
            ..reset()
            ..start();
          await newController.prepareForVideoRecording();
          stopwatch.stop();
          realDebugPrint("${stopwatch.elapsed} for recording's preparation.");
        }
        // Then call other asynchronous methods.
        stopwatch
          ..reset()
          ..start();
        await Future.wait(
          <Future<void>>[
            if (config.lockCaptureOrientation != null)
              newController
                  .lockCaptureOrientation(config.lockCaptureOrientation),
            newController
                .getExposureOffsetStepSize()
                .then((double value) => _exposureStep = value),
            newController
                .getMaxExposureOffset()
                .then((double value) => _maxAvailableExposureOffset = value),
            newController
                .getMinExposureOffset()
                .then((double value) => _minAvailableExposureOffset = value),
            newController
                .getMaxZoomLevel()
                .then((double value) => _maxAvailableZoom = value),
            newController
                .getMinZoomLevel()
                .then((double value) => _minAvailableZoom = value),
          ],
          eagerError: true,
        );
        stopwatch.stop();
        realDebugPrint("${stopwatch.elapsed} for config's update.");
        _controller = newController;
      } catch (e, s) {
        handleErrorWithHandler(e, config.onError, s: s);
      } finally {
        safeSetState(() {});
      }
    });
  }

  /// The method to switch cameras.
  /// 切换相机的方法
  ///
  /// Switch cameras in order. When the [currentCameraIndex] reached the length
  /// of cameras, start from the beginning.
  /// 按顺序切换相机。当达到相机数量时从头开始。
  void switchCameras() {
    ++currentCameraIndex;
    if (currentCameraIndex == cameras.length) {
      currentCameraIndex = 0;
    }
    initCameras(currentCamera);
  }

  /// Obtain the next camera description for semantics.
  CameraDescription get _nextCameraDescription {
    final int nextIndex = currentCameraIndex + 1;
    if (nextIndex == cameras.length) {
      return cameras[0];
    }
    return cameras[nextIndex];
  }

  /// The method to switch between flash modes.
  /// 切换闪光灯模式的方法
  Future<void> switchFlashesMode() async {
    final FlashMode newFlashMode;
    switch (controller.value.flashMode) {
      case FlashMode.off:
        newFlashMode = FlashMode.auto;
        break;
      case FlashMode.auto:
        newFlashMode = FlashMode.always;
        break;
      case FlashMode.always:
      case FlashMode.torch:
        newFlashMode = FlashMode.off;
        break;
    }
    try {
      await controller.setFlashMode(newFlashMode);
    } catch (e, s) {
      handleErrorWithHandler(e, config.onError, s: s);
    }
  }

  Future<void> zoom(double scale) async {
    if (_maxAvailableZoom == _minAvailableZoom) {
      return;
    }
    if (_recordDetectTimer?.isActive ?? false) {
      return;
    }
    final double zoom = (_baseZoom * scale).clamp(
      _minAvailableZoom,
      _maxAvailableZoom,
    );
    if (zoom == _currentZoom) {
      return;
    }
    _currentZoom = zoom;
    try {
      await controller.setZoomLevel(_currentZoom);
    } catch (e, s) {
      handleErrorWithHandler(e, config.onError, s: s);
    }
  }

  /// Handle when the scale gesture start.
  /// 处理缩放开始的手势
  void _handleScaleStart(ScaleStartDetails details) {
    _baseZoom = _currentZoom;
  }

  /// Handle when the double tap scale details is updating.
  /// 处理双指缩放更新
  Future<void> _handleScaleUpdate(ScaleUpdateDetails details) async {
    // When there are not exactly two fingers on screen don't scale
    if (_pointers != 2) {
      return;
    }
    zoom(details.scale);
  }

  void _restartPointDisplayTimer() {
    _exposurePointDisplayTimer?.cancel();
    _exposurePointDisplayTimer = Timer(const Duration(seconds: 5), () {
      _lastExposurePoint.value = null;
    });
  }

  void _restartModeDisplayTimer() {
    _exposureModeDisplayTimer?.cancel();
    _exposureModeDisplayTimer = Timer(const Duration(seconds: 2), () {
      _isExposureModeDisplays.value = false;
    });
  }

  /// Use the specific [mode] to update the exposure mode.
  /// 设置曝光模式
  Future<void> switchExposureMode() async {
    final ExposureMode mode = controller.value.exposureMode;
    final ExposureMode newMode;
    if (mode == ExposureMode.auto) {
      newMode = ExposureMode.locked;
    } else {
      newMode = ExposureMode.auto;
    }
    _exposurePointDisplayTimer?.cancel();
    if (newMode == ExposureMode.auto) {
      _exposurePointDisplayTimer = Timer(const Duration(seconds: 5), () {
        _lastExposurePoint.value = null;
      });
    }
    try {
      await controller.setExposureMode(newMode);
    } catch (e, s) {
      handleErrorWithHandler(e, config.onError, s: s);
    }
    _restartModeDisplayTimer();
  }

  /// Use the [details] point to set exposure and focus.
  /// 通过点击点的 [details] 设置曝光和对焦。
  Future<void> setExposureAndFocusPoint(
    Offset position,
    BoxConstraints constraints,
  ) async {
    _isExposureModeDisplays.value = false;
    // Ignore point update when the new point is less than 8% and higher than
    // 92% of the screen's height.
    if (position.dy < constraints.maxHeight / 12 ||
        position.dy > constraints.maxHeight / 12 * 11) {
      return;
    }
    realDebugPrint(
      'Setting new exposure point (x: ${position.dx}, y: ${position.dy})',
    );
    _lastExposurePoint.value = position;
    _restartPointDisplayTimer();
    _currentExposureOffset.value = 0;
    try {
      if (controller.value.exposureMode == ExposureMode.locked) {
        await controller.setExposureMode(ExposureMode.auto);
      }
      final Offset newPoint = _lastExposurePoint.value!.scale(
        1 / constraints.maxWidth,
        1 / constraints.maxHeight,
      );
      if (controller.value.exposurePointSupported) {
        controller.setExposurePoint(newPoint);
      }
      if (controller.value.focusPointSupported) {
        controller.setFocusPoint(newPoint);
      }
    } catch (e, s) {
      handleErrorWithHandler(e, config.onError, s: s);
    }
  }

  /// Update the exposure offset using the exposure controller.
  /// 使用曝光控制器更新曝光值
  Future<void> updateExposureOffset(double value) async {
    // Normalize the new exposure value if exposures have steps.
    if (_exposureStep > 0) {
      final double inv = 1.0 / _exposureStep;
      double roundedOffset = (value * inv).roundToDouble() / inv;
      if (roundedOffset > _maxAvailableExposureOffset) {
        roundedOffset = (value * inv).floorToDouble() / inv;
      } else if (roundedOffset < _minAvailableExposureOffset) {
        roundedOffset = (value * inv).ceilToDouble() / inv;
      }
      value = roundedOffset;
    }
    if (value == _currentExposureOffset.value ||
        value < _minAvailableExposureOffset ||
        value > _maxAvailableExposureOffset) {
      return;
    }
    _currentExposureOffset.value = value;
    try {
      // Use [CameraPlatform] explicitly to reduce channel calls.
      await CameraPlatform.instance.setExposureOffset(
        controller.cameraId,
        value,
      );
    } catch (e, s) {
      handleErrorWithHandler(e, config.onError, s: s);
    }
    if (!_isExposureModeDisplays.value) {
      _isExposureModeDisplays.value = true;
    }
    _restartModeDisplayTimer();
    _restartPointDisplayTimer();
  }

  /// Update the scale value while the user is shooting.
  /// 用户在录制时通过滑动更新缩放
  void onShootingButtonMove(
    PointerMoveEvent event,
    BoxConstraints constraints,
  ) {
    _lastShootingButtonPressedPosition ??= event.position;
    if (controller.value.isRecordingVideo) {
      // First calculate relative offset.
      final Offset offset =
          event.position - _lastShootingButtonPressedPosition!;
      // Then turn negative,
      // multiply double with 10 * 1.5 - 1 = 14,
      // plus 1 to ensure always scale.
      final double scale = offset.dy / constraints.maxHeight * -14 + 1;
      zoom(scale);
    }
  }

  /// The method to take a picture.
  /// 拍照方法
  ///
  /// The picture will only taken when [isInitialized], and the camera is not
  /// taking pictures.
  /// 仅当初始化成功且相机未在拍照时拍照。
  Future<void> takePicture() async {
    if (!controller.value.isInitialized) {
      handleErrorWithHandler(
        StateError('Camera has not initialized.'),
        config.onError,
      );
    }
    if (controller.value.isTakingPicture) {
      return;
    }
    try {
      final XFile file = await controller.takePicture();
      // Delay disposing the controller to hold the preview.
      Future<void>.delayed(const Duration(milliseconds: 500), () {
        _controller?.dispose();
        safeSetState(() {
          _controller = null;
        });
      });
      final bool? isCapturedFileHandled = config.onXFileCaptured?.call(
        file,
        CameraPickerViewType.image,
      );
      if (isCapturedFileHandled ?? false) {
        return;
      }
      final AssetEntity? entity = await _pushToViewer(
        file: file,
        viewType: CameraPickerViewType.image,
      );
      if (entity != null) {
        Navigator.of(context).pop(entity);
        return;
      }
      initCameras(currentCamera);
      safeSetState(() {});
    } catch (e) {
      realDebugPrint('Error when preview the captured file: $e');
      handleErrorWithHandler(e, config.onError);
    }
  }

  /// When the [shootingButton]'s `onLongPress` called, the [_recordDetectTimer]
  /// will be initialized to achieve press time detection. If the duration
  /// reached to same as [recordDetectDuration], and the timer still active,
  /// start recording video.
  /// 当 [shootingButton] 触发了长按，初始化一个定时器来实现时间检测。如果长按时间
  /// 达到了 [recordDetectDuration] 且定时器未被销毁，则开始录制视频。
  void recordDetection() {
    _recordDetectTimer = Timer(recordDetectDuration, () {
      startRecordingVideo();
      safeSetState(() {});
    });
    setState(() {
      isShootingButtonAnimate = true;
    });
  }

  /// This will be given to the [Listener] in the [shootingButton]. When it's
  /// called, which means no more pressing on the button, cancel the timer and
  /// reset the status.
  /// 这个方法会赋值给 [shootingButton] 中的 [Listener]。当按钮释放了点击后，定时器
  /// 将被取消，并且状态会重置。
  void recordDetectionCancel(PointerUpEvent event) {
    _recordDetectTimer?.cancel();
    if (isShootingButtonAnimate) {
      safeSetState(() {
        isShootingButtonAnimate = false;
      });
    }
    if (controller.value.isRecordingVideo) {
      _lastShootingButtonPressedPosition = null;
      safeSetState(() {});
      stopRecordingVideo();
    }
  }

  /// Set record file path and start recording.
  /// 设置拍摄文件路径并开始录制视频
  Future<void> startRecordingVideo() async {
    if (controller.value.isRecordingVideo) {
      return;
    }
    try {
      await controller.startVideoRecording();
      if (isRecordingRestricted) {
        _recordCountdownTimer = Timer(config.maximumRecordingDuration!, () {
          stopRecordingVideo();
        });
      }
    } catch (e, s) {
      realDebugPrint('Error when start recording video: $e');
      if (!controller.value.isRecordingVideo) {
        handleErrorWithHandler(e, config.onError, s: s);
        return;
      }
      try {
        await controller.stopVideoRecording();
      } catch (e, s) {
        realDebugPrint(
          'Error when stop recording video after an error start: $e',
        );
        _recordCountdownTimer?.cancel();
        isShootingButtonAnimate = false;
        handleErrorWithHandler(e, config.onError, s: s);
      }
    } finally {
      safeSetState(() {});
    }
  }

  /// Stop the recording process.
  /// 停止录制视频
  Future<void> stopRecordingVideo() async {
    void _handleError() {
      _recordCountdownTimer?.cancel();
      isShootingButtonAnimate = false;
      safeSetState(() {});
    }

    if (!controller.value.isRecordingVideo) {
      _handleError();
      return;
    }
    try {
      final XFile file = await controller.stopVideoRecording();
      final bool? isCapturedFileHandled = config.onXFileCaptured?.call(
        file,
        CameraPickerViewType.video,
      );
      if (isCapturedFileHandled ?? false) {
        return;
      }
      final AssetEntity? entity = await _pushToViewer(
        file: file,
        viewType: CameraPickerViewType.video,
      );
      if (entity != null) {
        Navigator.of(context).pop(entity);
      }
    } catch (e, s) {
      realDebugPrint('Error when stop recording video: $e');
      realDebugPrint('Try to initialize a new CameraController...');
      initCameras();
      _handleError();
      handleErrorWithHandler(e, config.onError, s: s);
    } finally {
      isShootingButtonAnimate = false;
      safeSetState(() {});
    }
  }

  Future<AssetEntity?> _pushToViewer({
    required XFile file,
    required CameraPickerViewType viewType,
  }) {
    return CameraPickerViewer.pushToViewer(
      context,
      pickerState: this,
      pickerType: viewType,
      previewXFile: file,
      theme: theme,
      shouldDeletePreviewFile: config.shouldDeletePreviewFile,
      shouldAutoPreviewVideo: config.shouldAutoPreviewVideo,
      onEntitySaving: config.onEntitySaving,
      onError: config.onError,
    );
  }

  ////////////////////////////////////////////////////////////////////////////
  ////////////////////////////////////////////////////////////////////////////
  /////////////////////////// Just a line breaker ////////////////////////////
  ////////////////////////////////////////////////////////////////////////////
  ////////////////////////////////////////////////////////////////////////////

  PointerUpEventListener? get onPointerUp {
    if (enableRecording && !enableTapRecording) {
      return recordDetectionCancel;
    }
    return null;
  }

  PointerMoveEventListener? onPointerMove(BoxConstraints c) {
    if (enablePullToZoomInRecord) {
      return (PointerMoveEvent e) => onShootingButtonMove(e, c);
    }
    return null;
  }

  GestureTapCallback? get onTap {
    if (enableTapRecording) {
      if (_controller?.value.isRecordingVideo ?? false) {
        return stopRecordingVideo;
      }
      return () {
        startRecordingVideo();
        setState(() {
          isShootingButtonAnimate = true;
        });
      };
    }
    if (!onlyEnableRecording) {
      return takePicture;
    }
    return null;
  }

  String? get onTapHint {
    if (enableTapRecording) {
      if (_controller?.value.isRecordingVideo ?? false) {
        return _textDelegate.sActionStopRecordingHint;
      }
      return _textDelegate.sActionRecordHint;
    }
    if (!onlyEnableRecording) {
      return _textDelegate.sActionShootHint;
    }
    return null;
  }

  GestureLongPressCallback? get onLongPress {
    if (enableRecording && !enableTapRecording) {
      return recordDetection;
    }
    return null;
  }

  String? get onLongPressHint {
    if (enableRecording && !enableTapRecording) {
      return _textDelegate.sActionRecordHint;
    }
    return null;
  }

  ////////////////////////////////////////////////////////////////////////////
  ////////////////////////////////////////////////////////////////////////////
  /////////////////////////// Just a line breaker ////////////////////////////
  ////////////////////////////////////////////////////////////////////////////
  ////////////////////////////////////////////////////////////////////////////

  /// Settings action section widget.
  /// 设置操作区
  ///
  /// This displayed at the top of the screen.
  /// 该区域显示在屏幕上方。
  Widget settingsAction(BuildContext context) {
    return _initializeWrapper(
      builder: (CameraValue v, __) {
        if (v.isRecordingVideo) {
          return const SizedBox.shrink();
        }
        return Padding(
          padding: const EdgeInsets.symmetric(horizontal: 12),
          child: Row(
            children: <Widget>[
              if (cameras.length > 1) switchCamerasButton,
              const Spacer(),
              switchFlashesButton(v),
            ],
          ),
        );
      },
    );
  }

  /// The button to switch between cameras.
  /// 切换相机的按钮
  Widget get switchCamerasButton {
    return IconButton(
      tooltip: _textDelegate.sSwitchCameraLensDirectionLabel(
        _nextCameraDescription.lensDirection,
      ),
      onPressed: switchCameras,
      icon: Icon(
        Platform.isIOS
            ? Icons.flip_camera_ios_outlined
            : Icons.flip_camera_android_outlined,
        size: 24,
      ),
    );
  }

  /// The button to switch flash modes.
  /// 切换闪光灯模式的按钮
  Widget switchFlashesButton(CameraValue value) {
    IconData icon;
    switch (value.flashMode) {
      case FlashMode.off:
        icon = Icons.flash_off;
        break;
      case FlashMode.auto:
        icon = Icons.flash_auto;
        break;
      case FlashMode.always:
      case FlashMode.torch:
        icon = Icons.flash_on;
        break;
    }
    return IconButton(
      onPressed: switchFlashesMode,
      tooltip: _textDelegate.sFlashModeLabel(value.flashMode),
      icon: Icon(icon, size: 24),
    );
  }

  /// Text widget for shooting tips.
  /// 拍摄的提示文字
  Widget tipsTextWidget(CameraController? controller) {
    final String tips;
    if (config.enableRecording) {
      if (config.onlyEnableRecording) {
        if (config.enableTapRecording) {
          tips = _textDelegate.shootingTapRecordingTips;
        } else {
          tips = _textDelegate.shootingOnlyRecordingTips;
        }
      } else {
        tips = _textDelegate.shootingWithRecordingTips;
      }
    } else {
      tips = _textDelegate.shootingTips;
    }
    return AnimatedOpacity(
      duration: recordDetectDuration,
      opacity: controller?.value.isRecordingVideo ?? false ? 0 : 1,
      child: Padding(
        padding: const EdgeInsets.all(20),
        child: Text(tips, style: const TextStyle(fontSize: 15)),
      ),
    );
  }

  /// Shooting action section widget.
  /// 拍照操作区
  ///
  /// This displayed at the top of the screen.
  /// 该区域显示在屏幕下方。
  Widget shootingActions(
    BuildContext context,
    CameraController? controller,
    BoxConstraints constraints,
  ) {
    return SizedBox(
      height: 118,
      child: Row(
        children: <Widget>[
          if (controller?.value.isRecordingVideo != true)
            Expanded(child: backButton(context, constraints))
          else
            const Spacer(),
          Expanded(
            child: Center(
              child: MergeSemantics(child: shootingButton(constraints)),
            ),
          ),
          const Spacer(),
        ],
      ),
    );
  }

  /// The back button near to the [shootingButton].
  /// 靠近拍照键的返回键
  Widget backButton(BuildContext context, BoxConstraints constraints) {
    return IconButton(
      onPressed: Navigator.of(context).pop,
      tooltip: MaterialLocalizations.of(context).backButtonTooltip,
      icon: Container(
        alignment: Alignment.center,
        width: 27,
        height: 27,
        decoration: const BoxDecoration(
          color: Colors.white,
          shape: BoxShape.circle,
        ),
        child: const Icon(Icons.keyboard_arrow_down, color: Colors.black),
      ),
    );
  }

  /// The shooting button.
  /// 拍照按钮
  Widget shootingButton(BoxConstraints constraints) {
    const Size outerSize = Size.square(115);
    const Size innerSize = Size.square(82);
    return Semantics(
      label: _textDelegate.sActionShootingButtonTooltip,
      onTap: onTap,
      onTapHint: onTapHint,
      onLongPress: onLongPress,
      onLongPressHint: onLongPressHint,
      child: Listener(
        behavior: HitTestBehavior.opaque,
        onPointerUp: onPointerUp,
        onPointerMove: onPointerMove(constraints),
        child: GestureDetector(
          onTap: onTap,
          onLongPress: onLongPress,
          child: SizedBox.fromSize(
            size: outerSize,
            child: Stack(
              children: <Widget>[
                Center(
                  child: AnimatedContainer(
                    duration: kThemeChangeDuration,
                    width: isShootingButtonAnimate
                        ? outerSize.width
                        : innerSize.width,
                    height: isShootingButtonAnimate
                        ? outerSize.height
                        : innerSize.height,
                    padding: EdgeInsets.all(isShootingButtonAnimate ? 41 : 11),
                    decoration: BoxDecoration(
                      color: theme.canvasColor.withOpacity(0.85),
                      shape: BoxShape.circle,
                    ),
                    child: const DecoratedBox(
                      decoration: BoxDecoration(
                        color: Colors.white,
                        shape: BoxShape.circle,
                      ),
                    ),
                  ),
                ),
                _initializeWrapper(
                  isInitialized: () =>
                      (_controller?.value.isRecordingVideo ?? false) &&
                      isRecordingRestricted,
                  builder: (_, __) => CircularProgressBar(
                    duration: config.maximumRecordingDuration!,
                    outerRadius: outerSize.width,
                    ringsColor: theme.indicatorColor,
                    ringsWidth: 2,
                  ),
                ),
              ],
            ),
          ),
        ),
      ),
    );
  }

  Widget _exposureSlider(
    ExposureMode mode,
    double size,
    double height,
    double gap,
  ) {
    final bool isLocked = mode == ExposureMode.locked;
    final Color? color = isLocked ? _lockedColor : theme.iconTheme.color;

    Widget _line() {
      return ValueListenableBuilder<bool>(
        valueListenable: _isExposureModeDisplays,
        builder: (_, bool value, Widget? child) => AnimatedOpacity(
          duration: _kDuration,
          opacity: value ? 1 : 0,
          child: child,
        ),
        child: Center(child: Container(width: 1, color: color)),
      );
    }

    return ValueListenableBuilder<double>(
      valueListenable: _currentExposureOffset,
      builder: (_, double exposure, __) {
        final double effectiveTop = (size + gap) +
            (_minAvailableExposureOffset.abs() - exposure) *
                (height - size * 3) /
                (_maxAvailableExposureOffset - _minAvailableExposureOffset);
        final double effectiveBottom = height - effectiveTop - size;
        return Stack(
          clipBehavior: Clip.none,
          children: <Widget>[
            Positioned.fill(
              top: effectiveTop + gap,
              child: _line(),
            ),
            Positioned.fill(
              bottom: effectiveBottom + gap,
              child: _line(),
            ),
            Positioned(
              top: (_minAvailableExposureOffset.abs() - exposure) *
                  (height - size * 3) /
                  (_maxAvailableExposureOffset - _minAvailableExposureOffset),
              child: Transform.rotate(
                angle: exposure,
                child: Icon(
                  Icons.wb_sunny_outlined,
                  size: size,
                  color: color,
                ),
              ),
            ),
            Positioned.fill(
              top: -10,
              bottom: -10,
              child: RotatedBox(
                quarterTurns: 3,
                child: Directionality(
                  textDirection: TextDirection.ltr,
                  child: Opacity(
                    opacity: 0,
                    child: Slider(
                      value: exposure,
                      min: _minAvailableExposureOffset,
                      max: _maxAvailableExposureOffset,
                      onChanged: updateExposureOffset,
                    ),
                  ),
                ),
              ),
            ),
          ],
        );
      },
    );
  }

  /// The area widget for the last exposure point that user manually set.
  /// 用户手动设置的曝光点的区域显示
  Widget _focusingAreaWidget(
    CameraValue cameraValue,
    BoxConstraints constraints,
  ) {
    Widget _buildControl(double size, double height) {
      const double verticalGap = 3;
      final ExposureMode exposureMode = cameraValue.exposureMode;
      final bool isLocked = exposureMode == ExposureMode.locked;
      return Column(
        children: <Widget>[
          ValueListenableBuilder<bool>(
            valueListenable: _isExposureModeDisplays,
            builder: (_, bool value, Widget? child) => AnimatedOpacity(
              duration: _kDuration,
              opacity: value ? 1 : 0,
              child: child,
            ),
            child: GestureDetector(
              onTap: switchExposureMode,
              child: SizedBox.fromSize(
                size: Size.square(size),
                child: Icon(
                  isLocked ? Icons.lock_rounded : Icons.lock_open_rounded,
                  size: size,
                  color: isLocked ? _lockedColor : null,
                ),
              ),
            ),
          ),
          const SizedBox(height: verticalGap),
          Expanded(
            child: _exposureSlider(exposureMode, size, height, verticalGap),
          ),
          const SizedBox(height: verticalGap),
          SizedBox.fromSize(size: Size.square(size)),
        ],
      );
    }

    Widget _buildFromPoint(Offset point) {
      const double controllerWidth = 20;
      final double pointWidth = constraints.maxWidth / 5;
      final double exposureControlWidth =
          config.enableExposureControlOnPoint ? controllerWidth : 0;
      final double width = pointWidth + exposureControlWidth + 2;
      final bool shouldReverseLayout = point.dx > constraints.maxWidth / 4 * 3;
      final double effectiveLeft = math.min(
        constraints.maxWidth - width,
        math.max(0, point.dx - width / 2),
      );
      final double effectiveTop = math.min(
        constraints.maxHeight - pointWidth * 3,
        math.max(0, point.dy - pointWidth * 3 / 2),
      );
      return Positioned(
        left: effectiveLeft,
        top: effectiveTop,
        width: width,
        height: pointWidth * 3,
        child: ExcludeSemantics(
          child: Row(
            textDirection:
                shouldReverseLayout ? TextDirection.rtl : TextDirection.ltr,
            children: <Widget>[
              ExposurePointWidget(
                key: ValueKey<int>(DateTime.now().millisecondsSinceEpoch),
                size: pointWidth,
                color: theme.iconTheme.color!,
              ),
              if (config.enableExposureControlOnPoint) const SizedBox(width: 2),
              if (config.enableExposureControlOnPoint)
                SizedBox.fromSize(
                  size: Size(exposureControlWidth, pointWidth * 3),
                  child: _buildControl(controllerWidth, pointWidth * 3),
                ),
            ],
          ),
        ),
      );
    }

    return ValueListenableBuilder<Offset?>(
      valueListenable: _lastExposurePoint,
      builder: (_, Offset? point, __) {
        if (point == null) {
          return const SizedBox.shrink();
        }
        return _buildFromPoint(point);
      },
    );
  }

  /// The [GestureDetector] widget for setting exposure point manually.
  /// 用于手动设置曝光点的 [GestureDetector]
  Widget _exposureDetectorWidget(
    BuildContext context,
    BoxConstraints constraints,
  ) {
    void _focus(TapUpDetails d) {
      // Only call exposure point updates when the controller is initialized.
      if (_controller?.value.isInitialized ?? false) {
        Feedback.forTap(context);
        setExposureAndFocusPoint(d.globalPosition, constraints);
      }
    }

    return Positioned.fill(
      child: Semantics(
        label: _textDelegate.sCameraPreviewLabel(
          _controller?.description.lensDirection,
        ),
        image: true,
        onTap: () {
          // Focus on the center point when using semantics tap.
          final Size size = MediaQuery.of(context).size;
          final TapUpDetails details = TapUpDetails(
            kind: PointerDeviceKind.touch,
            globalPosition: Offset(size.width / 2, size.height / 2),
          );
          _focus(details);
        },
        onTapHint: _textDelegate.sActionManuallyFocusHint,
        sortKey: const OrdinalSortKey(1),
        hidden: _controller == null,
        excludeSemantics: true,
        child: GestureDetector(
          onTapUp: _focus,
          behavior: HitTestBehavior.translucent,
          child: const SizedBox.expand(),
        ),
      ),
    );
  }

  Widget _cameraPreview(
    BuildContext context, {
    required DeviceOrientation orientation,
    required BoxConstraints constraints,
  }) {
    Widget preview = Listener(
      onPointerDown: (_) => _pointers++,
      onPointerUp: (_) => _pointers--,
      child: GestureDetector(
        onScaleStart: config.enablePinchToZoom ? _handleScaleStart : null,
        onScaleUpdate: config.enablePinchToZoom ? _handleScaleUpdate : null,
        // Enabled cameras switching by default if we have multiple cameras.
        onDoubleTap: cameras.length > 1 ? switchCameras : null,
        child: _controller != null
            ? CameraPreview(controller)
            : const SizedBox.shrink(),
      ),
    );

    // Make a transformed widget if it's defined.
    final Widget? transformedWidget = config.previewTransformBuilder?.call(
      context,
      controller,
      preview,
    );
    preview = Center(child: transformedWidget ?? preview);
    // Scale the preview if the config is enabled.
    if (config.enableScaledPreview) {
      preview = Transform.scale(
        scale: _effectiveCameraScale(constraints, controller),
        child: preview,
      );
    }
    // Rotated the preview if the turns is valid.
    if (config.cameraQuarterTurns % 4 != 0) {
      preview = RotatedBox(
        quarterTurns: -config.cameraQuarterTurns,
        child: preview,
      );
    }
    return preview;
  }

  Widget _initializeWrapper({
    required Widget Function(CameraValue, Widget?) builder,
    bool Function()? isInitialized,
    Widget? child,
  }) {
    if (_controller != null) {
      return ValueListenableBuilder<CameraValue>(
        valueListenable: controller,
        builder: (_, CameraValue value, Widget? w) {
          return isInitialized?.call() ?? value.isInitialized
              ? builder(value, w)
              : const SizedBox.shrink();
        },
        child: child,
      );
    }
    return const SizedBox.shrink();
  }

  Widget _cameraBuilder({
    required BuildContext context,
    required CameraValue value,
    required BoxConstraints constraints,
  }) {
    return RepaintBoundary(
      child: _cameraPreview(
        context,
        orientation: value.deviceOrientation,
        constraints: constraints,
      ),
    );
  }

  Widget _contentBuilder(BoxConstraints constraints) {
    return SafeArea(
      child: Padding(
        padding: const EdgeInsets.only(bottom: 20),
        child: Column(
          children: <Widget>[
            Semantics(
              sortKey: const OrdinalSortKey(0),
              hidden: _controller == null,
              child: settingsAction(context),
            ),
            const Spacer(),
            ExcludeSemantics(child: tipsTextWidget(_controller)),
            Semantics(
              sortKey: const OrdinalSortKey(2),
              hidden: _controller == null,
              child: shootingActions(context, _controller, constraints),
            ),
          ],
        ),
      ),
    );
  }

  @override
  Widget build(BuildContext context) {
    return AnnotatedRegion<SystemUiOverlayStyle>(
      value: SystemUiOverlayStyle.light,
      child: Theme(
        data: theme,
        child: Material(
          color: Colors.black,
          child: RotatedBox(
            quarterTurns: config.cameraQuarterTurns,
            child: LayoutBuilder(
              builder: (BuildContext c, BoxConstraints constraints) => Stack(
                fit: StackFit.expand,
                alignment: Alignment.center,
                children: <Widget>[
                  ExcludeSemantics(
                    child: _initializeWrapper(
                      builder: (CameraValue value, Widget? w) => _cameraBuilder(
                        context: c,
                        value: value,
                        constraints: constraints,
                      ),
                    ),
                  ),
                  if (config.enableSetExposure)
                    _exposureDetectorWidget(c, constraints),
                  _initializeWrapper(
                    builder: (CameraValue cameraValue, Widget? w) {
                      return _focusingAreaWidget(cameraValue, constraints);
                    },
                  ),
                  if (config.enableDefaultActions) _contentBuilder(constraints),
                  if (config.foregroundBuilder != null)
                    Positioned.fill(
                      child: config.foregroundBuilder!(context, _controller),
                    ),
                ],
              ),
            ),
          ),
        ),
      ),
    );
  }
=======
  CameraPickerState createState() =>
      // ignore: no_logic_in_create_state
      createPickerState?.call() ?? CameraPickerState();
>>>>>>> 3933b99d
}<|MERGE_RESOLUTION|>--- conflicted
+++ resolved
@@ -45,8 +45,7 @@
     CameraPickerConfig pickerConfig = const CameraPickerConfig(),
     CameraPickerState Function()? createPickerState,
     bool useRootNavigator = true,
-    CameraPickerPageRoute<AssetEntity> Function(Widget picker)?
-        pageRouteBuilder,
+    CameraPickerPageRoute<AssetEntity> Function(Widget picker)? pageRouteBuilder,
     Locale? locale,
   }) {
     final Widget picker = CameraPicker(
@@ -58,8 +57,7 @@
       context,
       rootNavigator: useRootNavigator,
     ).push<AssetEntity>(
-      pageRouteBuilder?.call(picker) ??
-          CameraPickerPageRoute<AssetEntity>(builder: (_) => picker),
+      pageRouteBuilder?.call(picker) ?? CameraPickerPageRoute<AssetEntity>(builder: (_) => picker),
     );
   }
 
@@ -109,1350 +107,7 @@
   }
 
   @override
-<<<<<<< HEAD
-  CameraPickerState createState() => CameraPickerState();
-}
-
-class CameraPickerState extends State<CameraPicker>
-    with WidgetsBindingObserver {
-  /// The [Duration] for record detection. (200ms)
-  /// 检测是否开始录制的时长 (200毫秒)
-  final Duration recordDetectDuration = const Duration(milliseconds: 200);
-
-  /// The last exposure point offset on the screen.
-  /// 最后一次手动聚焦的点坐标
-  final ValueNotifier<Offset?> _lastExposurePoint =
-      ValueNotifier<Offset?>(null);
-
-  /// The last pressed position on the shooting button before starts recording.
-  /// 在开始录像前，最后一次在拍照按钮按下的位置
-  Offset? _lastShootingButtonPressedPosition;
-
-  final ValueNotifier<bool> _isExposureModeDisplays =
-      ValueNotifier<bool>(false);
-
-  /// The controller for the current camera.
-  /// 当前相机实例的控制器
-  CameraController get controller => _controller!;
-  CameraController? _controller;
-
-  /// Available cameras.
-  /// 可用的相机实例
-  late List<CameraDescription> cameras;
-
-  /// Current exposure offset.
-  /// 当前曝光值
-  final ValueNotifier<double> _currentExposureOffset = ValueNotifier<double>(0);
-
-  double _maxAvailableExposureOffset = 0;
-  double _minAvailableExposureOffset = 0;
-  double _exposureStep = 0;
-
-  /// The maximum available value for zooming.
-  /// 最大可用缩放值
-  double _maxAvailableZoom = 1;
-
-  /// The minimum available value for zooming.
-  /// 最小可用缩放值
-  double _minAvailableZoom = 1;
-
-  /// Counting pointers (number of user fingers on screen).
-  /// 屏幕上的触摸点计数
-  int _pointers = 0;
-  double _currentZoom = 1;
-  double _baseZoom = 1;
-
-  /// The index of the current cameras. Defaults to `0`.
-  /// 当前相机的索引。默认为0
-  int currentCameraIndex = 0;
-
-  /// Whether the [shootingButton] should animate according to the gesture.
-  /// 拍照按钮是否需要执行动画
-  ///
-  /// This happens when the [shootingButton] is being long pressed.
-  /// It will animate for video recording state.
-  /// 当长按拍照按钮时，会进入准备录制视频的状态，此时需要执行动画。
-  bool isShootingButtonAnimate = false;
-
-  /// The [Timer] for keep the [_lastExposurePoint] displays.
-  /// 用于控制上次手动聚焦点显示的计时器
-  Timer? _exposurePointDisplayTimer;
-
-  Timer? _exposureModeDisplayTimer;
-
-  /// The [Timer] for record start detection.
-  /// 用于检测是否开始录制的计时器
-  ///
-  /// When the [shootingButton] started animate, this [Timer] will start
-  /// at the same time. When the time is more than [recordDetectDuration],
-  /// which means we should start recoding, the timer finished.
-  /// 当拍摄按钮开始执行动画时，定时器会同时启动。时长超过检测时长时，定时器完成。
-  Timer? _recordDetectTimer;
-
-  /// The [Timer] for record countdown.
-  /// 用于录制视频倒计时的计时器
-  ///
-  /// Stop record When the record time reached the [maximumRecordingDuration].
-  /// However, if there's no limitation on record time, this will be useless.
-  /// 当录像时间达到了最大时长，将通过定时器停止录像。
-  /// 但如果录像时间没有限制，定时器将不会起作用。
-  Timer? _recordCountdownTimer;
-
-  ////////////////////////////////////////////////////////////////////////////
-  ////////////////////////////// Global Getters //////////////////////////////
-  ////////////////////////////////////////////////////////////////////////////
-  CameraPickerConfig get config => widget.pickerConfig;
-
-  bool get enableRecording => config.enableRecording;
-
-  bool get onlyEnableRecording => enableRecording && config.onlyEnableRecording;
-
-  bool get enableTapRecording =>
-      onlyEnableRecording && config.enableTapRecording;
-
-  /// No audio integration required when it's only for camera.
-  /// 在仅允许拍照时不需要启用音频
-  bool get enableAudio => enableRecording && config.enableAudio;
-
-  /// Whether the picker needs to prepare for video recording on iOS.
-  /// 是否需要为 iOS 的录制视频执行准备操作
-  bool get shouldPrepareForVideoRecording =>
-      enableRecording && enableAudio && Platform.isIOS;
-
-  bool get enablePullToZoomInRecord =>
-      enableRecording && config.enablePullToZoomInRecord;
-
-  /// Whether the recording restricted to a specific duration.
-  /// 录像是否有限制的时长
-  bool get isRecordingRestricted => config.maximumRecordingDuration != null;
-
-  /// A getter to the current [CameraDescription].
-  /// 获取当前相机实例
-  CameraDescription get currentCamera => cameras.elementAt(currentCameraIndex);
-
-  /// If there's no theme provided from the user, use [CameraPicker.themeData] .
-  /// 如果用户未提供主题，
-  late final ThemeData _theme =
-      config.theme ?? CameraPicker.themeData(C.themeColor);
-
-  /// Get [ThemeData] of the [CameraPicker] through the key.
-  /// 通过常量全局 Key 获取当前选择器的主题
-  ThemeData get theme => _theme;
-
-  CameraPickerTextDelegate get _textDelegate =>
-      config.textDelegate ?? Constants.textDelegate;
-
-  @override
-  void initState() {
-    super.initState();
-    useWidgetsBinding().addObserver(this);
-
-    // TODO(Alex): Currently hide status bar will cause the viewport shaking on Android.
-    /// Hide system status bar automatically when the platform is not Android.
-    /// 在非 Android 设备上自动隐藏状态栏
-    if (!Platform.isAndroid) {
-      SystemChrome.setEnabledSystemUIOverlays(<SystemUiOverlay>[]);
-    }
-
-    initCameras();
-  }
-
-  @override
-  void dispose() {
-    if (!Platform.isAndroid) {
-      SystemChrome.setEnabledSystemUIOverlays(SystemUiOverlay.values);
-    }
-    useWidgetsBinding().removeObserver(this);
-    _controller?.dispose();
-    _currentExposureOffset.dispose();
-    _lastExposurePoint.dispose();
-    _isExposureModeDisplays.dispose();
-    _exposurePointDisplayTimer?.cancel();
-    _exposureModeDisplayTimer?.cancel();
-    _recordDetectTimer?.cancel();
-    _recordCountdownTimer?.cancel();
-    super.dispose();
-  }
-
-  @override
-  void didChangeAppLifecycleState(AppLifecycleState state) {
-    final CameraController? c = _controller;
-    // App state changed before we got the chance to initialize.
-    if (c == null || !c.value.isInitialized) {
-      return;
-    }
-    if (state == AppLifecycleState.inactive) {
-      c.dispose();
-    } else if (state == AppLifecycleState.resumed) {
-      initCameras(currentCamera);
-    }
-  }
-
-  /// Adjust the proper scale type according to the [constraints].
-  /// 根据 [constraints] 获取相机预览适用的缩放。
-  double _effectiveCameraScale(
-    BoxConstraints constraints,
-    CameraController controller,
-  ) {
-    final int turns = config.cameraQuarterTurns;
-    final String orientation = controller.value.deviceOrientation.toString();
-    // Fetch the biggest size from the constraints.
-    Size size = constraints.biggest;
-    // Flip the size when the preview needs to turn with an odd count of quarters.
-    if ((turns.isOdd && orientation.contains('portrait')) ||
-        (turns.isEven && orientation.contains('landscape'))) {
-      size = size.flipped;
-    }
-    // Calculate scale depending on the size and camera ratios.
-    double scale = size.aspectRatio * controller.value.aspectRatio;
-    // Prevent scaling down.
-    if (scale < 1) {
-      scale = 1 / scale;
-    }
-    return scale;
-  }
-
-  /// Initialize cameras instances.
-  /// 初始化相机实例
-  Future<void> initCameras([CameraDescription? cameraDescription]) async {
-    // Save the current controller to a local variable.
-    final CameraController? c = _controller;
-    // Dispose at last to avoid disposed usage with assertions.
-    if (c != null) {
-      _controller = null;
-      await c.dispose();
-    }
-    // Then request a new frame to unbind the controller from elements.
-    safeSetState(() {
-      _maxAvailableZoom = 1;
-      _minAvailableZoom = 1;
-      _currentZoom = 1;
-      _baseZoom = 1;
-      // Meanwhile, cancel the existed exposure point and mode display.
-      _exposureModeDisplayTimer?.cancel();
-      _exposurePointDisplayTimer?.cancel();
-      _lastExposurePoint.value = null;
-      if (_currentExposureOffset.value != 0) {
-        _currentExposureOffset.value = 0;
-      }
-    });
-    // **IMPORTANT**: Push methods into a post frame callback, which ensures the
-    // controller has already unbind from widgets.
-    useWidgetsBinding().addPostFrameCallback((_) async {
-      // When the [cameraDescription] is null, which means this is the first
-      // time initializing cameras, so available cameras should be fetched.
-      if (cameraDescription == null) {
-        cameras = await availableCameras();
-      }
-
-      // After cameras fetched, judge again with the list is empty or not to
-      // ensure there is at least an available camera for use.
-      if (cameraDescription == null && (cameras.isEmpty)) {
-        handleErrorWithHandler(
-          CameraException(
-            'No CameraDescription found.',
-            'No cameras are available in the controller.',
-          ),
-          config.onError,
-        );
-      }
-
-      final int preferredIndex = cameras.indexWhere(
-        (CameraDescription e) =>
-            e.lensDirection == config.preferredLensDirection,
-      );
-      final int index;
-      if (preferredIndex != -1 && c == null) {
-        index = preferredIndex;
-        currentCameraIndex = preferredIndex;
-      } else {
-        index = currentCameraIndex;
-      }
-      // Initialize the controller with the given resolution preset.
-      final CameraController newController = CameraController(
-        cameraDescription ?? cameras[index],
-        config.resolutionPreset,
-        enableAudio: enableAudio,
-        imageFormatGroup: config.imageFormatGroup,
-      );
-
-      try {
-        final Stopwatch stopwatch = Stopwatch()..start();
-        await newController.initialize();
-        stopwatch.stop();
-        realDebugPrint("${stopwatch.elapsed} for controller's initialization.");
-        // Call recording preparation first.
-        if (shouldPrepareForVideoRecording) {
-          stopwatch
-            ..reset()
-            ..start();
-          await newController.prepareForVideoRecording();
-          stopwatch.stop();
-          realDebugPrint("${stopwatch.elapsed} for recording's preparation.");
-        }
-        // Then call other asynchronous methods.
-        stopwatch
-          ..reset()
-          ..start();
-        await Future.wait(
-          <Future<void>>[
-            if (config.lockCaptureOrientation != null)
-              newController
-                  .lockCaptureOrientation(config.lockCaptureOrientation),
-            newController
-                .getExposureOffsetStepSize()
-                .then((double value) => _exposureStep = value),
-            newController
-                .getMaxExposureOffset()
-                .then((double value) => _maxAvailableExposureOffset = value),
-            newController
-                .getMinExposureOffset()
-                .then((double value) => _minAvailableExposureOffset = value),
-            newController
-                .getMaxZoomLevel()
-                .then((double value) => _maxAvailableZoom = value),
-            newController
-                .getMinZoomLevel()
-                .then((double value) => _minAvailableZoom = value),
-          ],
-          eagerError: true,
-        );
-        stopwatch.stop();
-        realDebugPrint("${stopwatch.elapsed} for config's update.");
-        _controller = newController;
-      } catch (e, s) {
-        handleErrorWithHandler(e, config.onError, s: s);
-      } finally {
-        safeSetState(() {});
-      }
-    });
-  }
-
-  /// The method to switch cameras.
-  /// 切换相机的方法
-  ///
-  /// Switch cameras in order. When the [currentCameraIndex] reached the length
-  /// of cameras, start from the beginning.
-  /// 按顺序切换相机。当达到相机数量时从头开始。
-  void switchCameras() {
-    ++currentCameraIndex;
-    if (currentCameraIndex == cameras.length) {
-      currentCameraIndex = 0;
-    }
-    initCameras(currentCamera);
-  }
-
-  /// Obtain the next camera description for semantics.
-  CameraDescription get _nextCameraDescription {
-    final int nextIndex = currentCameraIndex + 1;
-    if (nextIndex == cameras.length) {
-      return cameras[0];
-    }
-    return cameras[nextIndex];
-  }
-
-  /// The method to switch between flash modes.
-  /// 切换闪光灯模式的方法
-  Future<void> switchFlashesMode() async {
-    final FlashMode newFlashMode;
-    switch (controller.value.flashMode) {
-      case FlashMode.off:
-        newFlashMode = FlashMode.auto;
-        break;
-      case FlashMode.auto:
-        newFlashMode = FlashMode.always;
-        break;
-      case FlashMode.always:
-      case FlashMode.torch:
-        newFlashMode = FlashMode.off;
-        break;
-    }
-    try {
-      await controller.setFlashMode(newFlashMode);
-    } catch (e, s) {
-      handleErrorWithHandler(e, config.onError, s: s);
-    }
-  }
-
-  Future<void> zoom(double scale) async {
-    if (_maxAvailableZoom == _minAvailableZoom) {
-      return;
-    }
-    if (_recordDetectTimer?.isActive ?? false) {
-      return;
-    }
-    final double zoom = (_baseZoom * scale).clamp(
-      _minAvailableZoom,
-      _maxAvailableZoom,
-    );
-    if (zoom == _currentZoom) {
-      return;
-    }
-    _currentZoom = zoom;
-    try {
-      await controller.setZoomLevel(_currentZoom);
-    } catch (e, s) {
-      handleErrorWithHandler(e, config.onError, s: s);
-    }
-  }
-
-  /// Handle when the scale gesture start.
-  /// 处理缩放开始的手势
-  void _handleScaleStart(ScaleStartDetails details) {
-    _baseZoom = _currentZoom;
-  }
-
-  /// Handle when the double tap scale details is updating.
-  /// 处理双指缩放更新
-  Future<void> _handleScaleUpdate(ScaleUpdateDetails details) async {
-    // When there are not exactly two fingers on screen don't scale
-    if (_pointers != 2) {
-      return;
-    }
-    zoom(details.scale);
-  }
-
-  void _restartPointDisplayTimer() {
-    _exposurePointDisplayTimer?.cancel();
-    _exposurePointDisplayTimer = Timer(const Duration(seconds: 5), () {
-      _lastExposurePoint.value = null;
-    });
-  }
-
-  void _restartModeDisplayTimer() {
-    _exposureModeDisplayTimer?.cancel();
-    _exposureModeDisplayTimer = Timer(const Duration(seconds: 2), () {
-      _isExposureModeDisplays.value = false;
-    });
-  }
-
-  /// Use the specific [mode] to update the exposure mode.
-  /// 设置曝光模式
-  Future<void> switchExposureMode() async {
-    final ExposureMode mode = controller.value.exposureMode;
-    final ExposureMode newMode;
-    if (mode == ExposureMode.auto) {
-      newMode = ExposureMode.locked;
-    } else {
-      newMode = ExposureMode.auto;
-    }
-    _exposurePointDisplayTimer?.cancel();
-    if (newMode == ExposureMode.auto) {
-      _exposurePointDisplayTimer = Timer(const Duration(seconds: 5), () {
-        _lastExposurePoint.value = null;
-      });
-    }
-    try {
-      await controller.setExposureMode(newMode);
-    } catch (e, s) {
-      handleErrorWithHandler(e, config.onError, s: s);
-    }
-    _restartModeDisplayTimer();
-  }
-
-  /// Use the [details] point to set exposure and focus.
-  /// 通过点击点的 [details] 设置曝光和对焦。
-  Future<void> setExposureAndFocusPoint(
-    Offset position,
-    BoxConstraints constraints,
-  ) async {
-    _isExposureModeDisplays.value = false;
-    // Ignore point update when the new point is less than 8% and higher than
-    // 92% of the screen's height.
-    if (position.dy < constraints.maxHeight / 12 ||
-        position.dy > constraints.maxHeight / 12 * 11) {
-      return;
-    }
-    realDebugPrint(
-      'Setting new exposure point (x: ${position.dx}, y: ${position.dy})',
-    );
-    _lastExposurePoint.value = position;
-    _restartPointDisplayTimer();
-    _currentExposureOffset.value = 0;
-    try {
-      if (controller.value.exposureMode == ExposureMode.locked) {
-        await controller.setExposureMode(ExposureMode.auto);
-      }
-      final Offset newPoint = _lastExposurePoint.value!.scale(
-        1 / constraints.maxWidth,
-        1 / constraints.maxHeight,
-      );
-      if (controller.value.exposurePointSupported) {
-        controller.setExposurePoint(newPoint);
-      }
-      if (controller.value.focusPointSupported) {
-        controller.setFocusPoint(newPoint);
-      }
-    } catch (e, s) {
-      handleErrorWithHandler(e, config.onError, s: s);
-    }
-  }
-
-  /// Update the exposure offset using the exposure controller.
-  /// 使用曝光控制器更新曝光值
-  Future<void> updateExposureOffset(double value) async {
-    // Normalize the new exposure value if exposures have steps.
-    if (_exposureStep > 0) {
-      final double inv = 1.0 / _exposureStep;
-      double roundedOffset = (value * inv).roundToDouble() / inv;
-      if (roundedOffset > _maxAvailableExposureOffset) {
-        roundedOffset = (value * inv).floorToDouble() / inv;
-      } else if (roundedOffset < _minAvailableExposureOffset) {
-        roundedOffset = (value * inv).ceilToDouble() / inv;
-      }
-      value = roundedOffset;
-    }
-    if (value == _currentExposureOffset.value ||
-        value < _minAvailableExposureOffset ||
-        value > _maxAvailableExposureOffset) {
-      return;
-    }
-    _currentExposureOffset.value = value;
-    try {
-      // Use [CameraPlatform] explicitly to reduce channel calls.
-      await CameraPlatform.instance.setExposureOffset(
-        controller.cameraId,
-        value,
-      );
-    } catch (e, s) {
-      handleErrorWithHandler(e, config.onError, s: s);
-    }
-    if (!_isExposureModeDisplays.value) {
-      _isExposureModeDisplays.value = true;
-    }
-    _restartModeDisplayTimer();
-    _restartPointDisplayTimer();
-  }
-
-  /// Update the scale value while the user is shooting.
-  /// 用户在录制时通过滑动更新缩放
-  void onShootingButtonMove(
-    PointerMoveEvent event,
-    BoxConstraints constraints,
-  ) {
-    _lastShootingButtonPressedPosition ??= event.position;
-    if (controller.value.isRecordingVideo) {
-      // First calculate relative offset.
-      final Offset offset =
-          event.position - _lastShootingButtonPressedPosition!;
-      // Then turn negative,
-      // multiply double with 10 * 1.5 - 1 = 14,
-      // plus 1 to ensure always scale.
-      final double scale = offset.dy / constraints.maxHeight * -14 + 1;
-      zoom(scale);
-    }
-  }
-
-  /// The method to take a picture.
-  /// 拍照方法
-  ///
-  /// The picture will only taken when [isInitialized], and the camera is not
-  /// taking pictures.
-  /// 仅当初始化成功且相机未在拍照时拍照。
-  Future<void> takePicture() async {
-    if (!controller.value.isInitialized) {
-      handleErrorWithHandler(
-        StateError('Camera has not initialized.'),
-        config.onError,
-      );
-    }
-    if (controller.value.isTakingPicture) {
-      return;
-    }
-    try {
-      final XFile file = await controller.takePicture();
-      // Delay disposing the controller to hold the preview.
-      Future<void>.delayed(const Duration(milliseconds: 500), () {
-        _controller?.dispose();
-        safeSetState(() {
-          _controller = null;
-        });
-      });
-      final bool? isCapturedFileHandled = config.onXFileCaptured?.call(
-        file,
-        CameraPickerViewType.image,
-      );
-      if (isCapturedFileHandled ?? false) {
-        return;
-      }
-      final AssetEntity? entity = await _pushToViewer(
-        file: file,
-        viewType: CameraPickerViewType.image,
-      );
-      if (entity != null) {
-        Navigator.of(context).pop(entity);
-        return;
-      }
-      initCameras(currentCamera);
-      safeSetState(() {});
-    } catch (e) {
-      realDebugPrint('Error when preview the captured file: $e');
-      handleErrorWithHandler(e, config.onError);
-    }
-  }
-
-  /// When the [shootingButton]'s `onLongPress` called, the [_recordDetectTimer]
-  /// will be initialized to achieve press time detection. If the duration
-  /// reached to same as [recordDetectDuration], and the timer still active,
-  /// start recording video.
-  /// 当 [shootingButton] 触发了长按，初始化一个定时器来实现时间检测。如果长按时间
-  /// 达到了 [recordDetectDuration] 且定时器未被销毁，则开始录制视频。
-  void recordDetection() {
-    _recordDetectTimer = Timer(recordDetectDuration, () {
-      startRecordingVideo();
-      safeSetState(() {});
-    });
-    setState(() {
-      isShootingButtonAnimate = true;
-    });
-  }
-
-  /// This will be given to the [Listener] in the [shootingButton]. When it's
-  /// called, which means no more pressing on the button, cancel the timer and
-  /// reset the status.
-  /// 这个方法会赋值给 [shootingButton] 中的 [Listener]。当按钮释放了点击后，定时器
-  /// 将被取消，并且状态会重置。
-  void recordDetectionCancel(PointerUpEvent event) {
-    _recordDetectTimer?.cancel();
-    if (isShootingButtonAnimate) {
-      safeSetState(() {
-        isShootingButtonAnimate = false;
-      });
-    }
-    if (controller.value.isRecordingVideo) {
-      _lastShootingButtonPressedPosition = null;
-      safeSetState(() {});
-      stopRecordingVideo();
-    }
-  }
-
-  /// Set record file path and start recording.
-  /// 设置拍摄文件路径并开始录制视频
-  Future<void> startRecordingVideo() async {
-    if (controller.value.isRecordingVideo) {
-      return;
-    }
-    try {
-      await controller.startVideoRecording();
-      if (isRecordingRestricted) {
-        _recordCountdownTimer = Timer(config.maximumRecordingDuration!, () {
-          stopRecordingVideo();
-        });
-      }
-    } catch (e, s) {
-      realDebugPrint('Error when start recording video: $e');
-      if (!controller.value.isRecordingVideo) {
-        handleErrorWithHandler(e, config.onError, s: s);
-        return;
-      }
-      try {
-        await controller.stopVideoRecording();
-      } catch (e, s) {
-        realDebugPrint(
-          'Error when stop recording video after an error start: $e',
-        );
-        _recordCountdownTimer?.cancel();
-        isShootingButtonAnimate = false;
-        handleErrorWithHandler(e, config.onError, s: s);
-      }
-    } finally {
-      safeSetState(() {});
-    }
-  }
-
-  /// Stop the recording process.
-  /// 停止录制视频
-  Future<void> stopRecordingVideo() async {
-    void _handleError() {
-      _recordCountdownTimer?.cancel();
-      isShootingButtonAnimate = false;
-      safeSetState(() {});
-    }
-
-    if (!controller.value.isRecordingVideo) {
-      _handleError();
-      return;
-    }
-    try {
-      final XFile file = await controller.stopVideoRecording();
-      final bool? isCapturedFileHandled = config.onXFileCaptured?.call(
-        file,
-        CameraPickerViewType.video,
-      );
-      if (isCapturedFileHandled ?? false) {
-        return;
-      }
-      final AssetEntity? entity = await _pushToViewer(
-        file: file,
-        viewType: CameraPickerViewType.video,
-      );
-      if (entity != null) {
-        Navigator.of(context).pop(entity);
-      }
-    } catch (e, s) {
-      realDebugPrint('Error when stop recording video: $e');
-      realDebugPrint('Try to initialize a new CameraController...');
-      initCameras();
-      _handleError();
-      handleErrorWithHandler(e, config.onError, s: s);
-    } finally {
-      isShootingButtonAnimate = false;
-      safeSetState(() {});
-    }
-  }
-
-  Future<AssetEntity?> _pushToViewer({
-    required XFile file,
-    required CameraPickerViewType viewType,
-  }) {
-    return CameraPickerViewer.pushToViewer(
-      context,
-      pickerState: this,
-      pickerType: viewType,
-      previewXFile: file,
-      theme: theme,
-      shouldDeletePreviewFile: config.shouldDeletePreviewFile,
-      shouldAutoPreviewVideo: config.shouldAutoPreviewVideo,
-      onEntitySaving: config.onEntitySaving,
-      onError: config.onError,
-    );
-  }
-
-  ////////////////////////////////////////////////////////////////////////////
-  ////////////////////////////////////////////////////////////////////////////
-  /////////////////////////// Just a line breaker ////////////////////////////
-  ////////////////////////////////////////////////////////////////////////////
-  ////////////////////////////////////////////////////////////////////////////
-
-  PointerUpEventListener? get onPointerUp {
-    if (enableRecording && !enableTapRecording) {
-      return recordDetectionCancel;
-    }
-    return null;
-  }
-
-  PointerMoveEventListener? onPointerMove(BoxConstraints c) {
-    if (enablePullToZoomInRecord) {
-      return (PointerMoveEvent e) => onShootingButtonMove(e, c);
-    }
-    return null;
-  }
-
-  GestureTapCallback? get onTap {
-    if (enableTapRecording) {
-      if (_controller?.value.isRecordingVideo ?? false) {
-        return stopRecordingVideo;
-      }
-      return () {
-        startRecordingVideo();
-        setState(() {
-          isShootingButtonAnimate = true;
-        });
-      };
-    }
-    if (!onlyEnableRecording) {
-      return takePicture;
-    }
-    return null;
-  }
-
-  String? get onTapHint {
-    if (enableTapRecording) {
-      if (_controller?.value.isRecordingVideo ?? false) {
-        return _textDelegate.sActionStopRecordingHint;
-      }
-      return _textDelegate.sActionRecordHint;
-    }
-    if (!onlyEnableRecording) {
-      return _textDelegate.sActionShootHint;
-    }
-    return null;
-  }
-
-  GestureLongPressCallback? get onLongPress {
-    if (enableRecording && !enableTapRecording) {
-      return recordDetection;
-    }
-    return null;
-  }
-
-  String? get onLongPressHint {
-    if (enableRecording && !enableTapRecording) {
-      return _textDelegate.sActionRecordHint;
-    }
-    return null;
-  }
-
-  ////////////////////////////////////////////////////////////////////////////
-  ////////////////////////////////////////////////////////////////////////////
-  /////////////////////////// Just a line breaker ////////////////////////////
-  ////////////////////////////////////////////////////////////////////////////
-  ////////////////////////////////////////////////////////////////////////////
-
-  /// Settings action section widget.
-  /// 设置操作区
-  ///
-  /// This displayed at the top of the screen.
-  /// 该区域显示在屏幕上方。
-  Widget settingsAction(BuildContext context) {
-    return _initializeWrapper(
-      builder: (CameraValue v, __) {
-        if (v.isRecordingVideo) {
-          return const SizedBox.shrink();
-        }
-        return Padding(
-          padding: const EdgeInsets.symmetric(horizontal: 12),
-          child: Row(
-            children: <Widget>[
-              if (cameras.length > 1) switchCamerasButton,
-              const Spacer(),
-              switchFlashesButton(v),
-            ],
-          ),
-        );
-      },
-    );
-  }
-
-  /// The button to switch between cameras.
-  /// 切换相机的按钮
-  Widget get switchCamerasButton {
-    return IconButton(
-      tooltip: _textDelegate.sSwitchCameraLensDirectionLabel(
-        _nextCameraDescription.lensDirection,
-      ),
-      onPressed: switchCameras,
-      icon: Icon(
-        Platform.isIOS
-            ? Icons.flip_camera_ios_outlined
-            : Icons.flip_camera_android_outlined,
-        size: 24,
-      ),
-    );
-  }
-
-  /// The button to switch flash modes.
-  /// 切换闪光灯模式的按钮
-  Widget switchFlashesButton(CameraValue value) {
-    IconData icon;
-    switch (value.flashMode) {
-      case FlashMode.off:
-        icon = Icons.flash_off;
-        break;
-      case FlashMode.auto:
-        icon = Icons.flash_auto;
-        break;
-      case FlashMode.always:
-      case FlashMode.torch:
-        icon = Icons.flash_on;
-        break;
-    }
-    return IconButton(
-      onPressed: switchFlashesMode,
-      tooltip: _textDelegate.sFlashModeLabel(value.flashMode),
-      icon: Icon(icon, size: 24),
-    );
-  }
-
-  /// Text widget for shooting tips.
-  /// 拍摄的提示文字
-  Widget tipsTextWidget(CameraController? controller) {
-    final String tips;
-    if (config.enableRecording) {
-      if (config.onlyEnableRecording) {
-        if (config.enableTapRecording) {
-          tips = _textDelegate.shootingTapRecordingTips;
-        } else {
-          tips = _textDelegate.shootingOnlyRecordingTips;
-        }
-      } else {
-        tips = _textDelegate.shootingWithRecordingTips;
-      }
-    } else {
-      tips = _textDelegate.shootingTips;
-    }
-    return AnimatedOpacity(
-      duration: recordDetectDuration,
-      opacity: controller?.value.isRecordingVideo ?? false ? 0 : 1,
-      child: Padding(
-        padding: const EdgeInsets.all(20),
-        child: Text(tips, style: const TextStyle(fontSize: 15)),
-      ),
-    );
-  }
-
-  /// Shooting action section widget.
-  /// 拍照操作区
-  ///
-  /// This displayed at the top of the screen.
-  /// 该区域显示在屏幕下方。
-  Widget shootingActions(
-    BuildContext context,
-    CameraController? controller,
-    BoxConstraints constraints,
-  ) {
-    return SizedBox(
-      height: 118,
-      child: Row(
-        children: <Widget>[
-          if (controller?.value.isRecordingVideo != true)
-            Expanded(child: backButton(context, constraints))
-          else
-            const Spacer(),
-          Expanded(
-            child: Center(
-              child: MergeSemantics(child: shootingButton(constraints)),
-            ),
-          ),
-          const Spacer(),
-        ],
-      ),
-    );
-  }
-
-  /// The back button near to the [shootingButton].
-  /// 靠近拍照键的返回键
-  Widget backButton(BuildContext context, BoxConstraints constraints) {
-    return IconButton(
-      onPressed: Navigator.of(context).pop,
-      tooltip: MaterialLocalizations.of(context).backButtonTooltip,
-      icon: Container(
-        alignment: Alignment.center,
-        width: 27,
-        height: 27,
-        decoration: const BoxDecoration(
-          color: Colors.white,
-          shape: BoxShape.circle,
-        ),
-        child: const Icon(Icons.keyboard_arrow_down, color: Colors.black),
-      ),
-    );
-  }
-
-  /// The shooting button.
-  /// 拍照按钮
-  Widget shootingButton(BoxConstraints constraints) {
-    const Size outerSize = Size.square(115);
-    const Size innerSize = Size.square(82);
-    return Semantics(
-      label: _textDelegate.sActionShootingButtonTooltip,
-      onTap: onTap,
-      onTapHint: onTapHint,
-      onLongPress: onLongPress,
-      onLongPressHint: onLongPressHint,
-      child: Listener(
-        behavior: HitTestBehavior.opaque,
-        onPointerUp: onPointerUp,
-        onPointerMove: onPointerMove(constraints),
-        child: GestureDetector(
-          onTap: onTap,
-          onLongPress: onLongPress,
-          child: SizedBox.fromSize(
-            size: outerSize,
-            child: Stack(
-              children: <Widget>[
-                Center(
-                  child: AnimatedContainer(
-                    duration: kThemeChangeDuration,
-                    width: isShootingButtonAnimate
-                        ? outerSize.width
-                        : innerSize.width,
-                    height: isShootingButtonAnimate
-                        ? outerSize.height
-                        : innerSize.height,
-                    padding: EdgeInsets.all(isShootingButtonAnimate ? 41 : 11),
-                    decoration: BoxDecoration(
-                      color: theme.canvasColor.withOpacity(0.85),
-                      shape: BoxShape.circle,
-                    ),
-                    child: const DecoratedBox(
-                      decoration: BoxDecoration(
-                        color: Colors.white,
-                        shape: BoxShape.circle,
-                      ),
-                    ),
-                  ),
-                ),
-                _initializeWrapper(
-                  isInitialized: () =>
-                      (_controller?.value.isRecordingVideo ?? false) &&
-                      isRecordingRestricted,
-                  builder: (_, __) => CircularProgressBar(
-                    duration: config.maximumRecordingDuration!,
-                    outerRadius: outerSize.width,
-                    ringsColor: theme.indicatorColor,
-                    ringsWidth: 2,
-                  ),
-                ),
-              ],
-            ),
-          ),
-        ),
-      ),
-    );
-  }
-
-  Widget _exposureSlider(
-    ExposureMode mode,
-    double size,
-    double height,
-    double gap,
-  ) {
-    final bool isLocked = mode == ExposureMode.locked;
-    final Color? color = isLocked ? _lockedColor : theme.iconTheme.color;
-
-    Widget _line() {
-      return ValueListenableBuilder<bool>(
-        valueListenable: _isExposureModeDisplays,
-        builder: (_, bool value, Widget? child) => AnimatedOpacity(
-          duration: _kDuration,
-          opacity: value ? 1 : 0,
-          child: child,
-        ),
-        child: Center(child: Container(width: 1, color: color)),
-      );
-    }
-
-    return ValueListenableBuilder<double>(
-      valueListenable: _currentExposureOffset,
-      builder: (_, double exposure, __) {
-        final double effectiveTop = (size + gap) +
-            (_minAvailableExposureOffset.abs() - exposure) *
-                (height - size * 3) /
-                (_maxAvailableExposureOffset - _minAvailableExposureOffset);
-        final double effectiveBottom = height - effectiveTop - size;
-        return Stack(
-          clipBehavior: Clip.none,
-          children: <Widget>[
-            Positioned.fill(
-              top: effectiveTop + gap,
-              child: _line(),
-            ),
-            Positioned.fill(
-              bottom: effectiveBottom + gap,
-              child: _line(),
-            ),
-            Positioned(
-              top: (_minAvailableExposureOffset.abs() - exposure) *
-                  (height - size * 3) /
-                  (_maxAvailableExposureOffset - _minAvailableExposureOffset),
-              child: Transform.rotate(
-                angle: exposure,
-                child: Icon(
-                  Icons.wb_sunny_outlined,
-                  size: size,
-                  color: color,
-                ),
-              ),
-            ),
-            Positioned.fill(
-              top: -10,
-              bottom: -10,
-              child: RotatedBox(
-                quarterTurns: 3,
-                child: Directionality(
-                  textDirection: TextDirection.ltr,
-                  child: Opacity(
-                    opacity: 0,
-                    child: Slider(
-                      value: exposure,
-                      min: _minAvailableExposureOffset,
-                      max: _maxAvailableExposureOffset,
-                      onChanged: updateExposureOffset,
-                    ),
-                  ),
-                ),
-              ),
-            ),
-          ],
-        );
-      },
-    );
-  }
-
-  /// The area widget for the last exposure point that user manually set.
-  /// 用户手动设置的曝光点的区域显示
-  Widget _focusingAreaWidget(
-    CameraValue cameraValue,
-    BoxConstraints constraints,
-  ) {
-    Widget _buildControl(double size, double height) {
-      const double verticalGap = 3;
-      final ExposureMode exposureMode = cameraValue.exposureMode;
-      final bool isLocked = exposureMode == ExposureMode.locked;
-      return Column(
-        children: <Widget>[
-          ValueListenableBuilder<bool>(
-            valueListenable: _isExposureModeDisplays,
-            builder: (_, bool value, Widget? child) => AnimatedOpacity(
-              duration: _kDuration,
-              opacity: value ? 1 : 0,
-              child: child,
-            ),
-            child: GestureDetector(
-              onTap: switchExposureMode,
-              child: SizedBox.fromSize(
-                size: Size.square(size),
-                child: Icon(
-                  isLocked ? Icons.lock_rounded : Icons.lock_open_rounded,
-                  size: size,
-                  color: isLocked ? _lockedColor : null,
-                ),
-              ),
-            ),
-          ),
-          const SizedBox(height: verticalGap),
-          Expanded(
-            child: _exposureSlider(exposureMode, size, height, verticalGap),
-          ),
-          const SizedBox(height: verticalGap),
-          SizedBox.fromSize(size: Size.square(size)),
-        ],
-      );
-    }
-
-    Widget _buildFromPoint(Offset point) {
-      const double controllerWidth = 20;
-      final double pointWidth = constraints.maxWidth / 5;
-      final double exposureControlWidth =
-          config.enableExposureControlOnPoint ? controllerWidth : 0;
-      final double width = pointWidth + exposureControlWidth + 2;
-      final bool shouldReverseLayout = point.dx > constraints.maxWidth / 4 * 3;
-      final double effectiveLeft = math.min(
-        constraints.maxWidth - width,
-        math.max(0, point.dx - width / 2),
-      );
-      final double effectiveTop = math.min(
-        constraints.maxHeight - pointWidth * 3,
-        math.max(0, point.dy - pointWidth * 3 / 2),
-      );
-      return Positioned(
-        left: effectiveLeft,
-        top: effectiveTop,
-        width: width,
-        height: pointWidth * 3,
-        child: ExcludeSemantics(
-          child: Row(
-            textDirection:
-                shouldReverseLayout ? TextDirection.rtl : TextDirection.ltr,
-            children: <Widget>[
-              ExposurePointWidget(
-                key: ValueKey<int>(DateTime.now().millisecondsSinceEpoch),
-                size: pointWidth,
-                color: theme.iconTheme.color!,
-              ),
-              if (config.enableExposureControlOnPoint) const SizedBox(width: 2),
-              if (config.enableExposureControlOnPoint)
-                SizedBox.fromSize(
-                  size: Size(exposureControlWidth, pointWidth * 3),
-                  child: _buildControl(controllerWidth, pointWidth * 3),
-                ),
-            ],
-          ),
-        ),
-      );
-    }
-
-    return ValueListenableBuilder<Offset?>(
-      valueListenable: _lastExposurePoint,
-      builder: (_, Offset? point, __) {
-        if (point == null) {
-          return const SizedBox.shrink();
-        }
-        return _buildFromPoint(point);
-      },
-    );
-  }
-
-  /// The [GestureDetector] widget for setting exposure point manually.
-  /// 用于手动设置曝光点的 [GestureDetector]
-  Widget _exposureDetectorWidget(
-    BuildContext context,
-    BoxConstraints constraints,
-  ) {
-    void _focus(TapUpDetails d) {
-      // Only call exposure point updates when the controller is initialized.
-      if (_controller?.value.isInitialized ?? false) {
-        Feedback.forTap(context);
-        setExposureAndFocusPoint(d.globalPosition, constraints);
-      }
-    }
-
-    return Positioned.fill(
-      child: Semantics(
-        label: _textDelegate.sCameraPreviewLabel(
-          _controller?.description.lensDirection,
-        ),
-        image: true,
-        onTap: () {
-          // Focus on the center point when using semantics tap.
-          final Size size = MediaQuery.of(context).size;
-          final TapUpDetails details = TapUpDetails(
-            kind: PointerDeviceKind.touch,
-            globalPosition: Offset(size.width / 2, size.height / 2),
-          );
-          _focus(details);
-        },
-        onTapHint: _textDelegate.sActionManuallyFocusHint,
-        sortKey: const OrdinalSortKey(1),
-        hidden: _controller == null,
-        excludeSemantics: true,
-        child: GestureDetector(
-          onTapUp: _focus,
-          behavior: HitTestBehavior.translucent,
-          child: const SizedBox.expand(),
-        ),
-      ),
-    );
-  }
-
-  Widget _cameraPreview(
-    BuildContext context, {
-    required DeviceOrientation orientation,
-    required BoxConstraints constraints,
-  }) {
-    Widget preview = Listener(
-      onPointerDown: (_) => _pointers++,
-      onPointerUp: (_) => _pointers--,
-      child: GestureDetector(
-        onScaleStart: config.enablePinchToZoom ? _handleScaleStart : null,
-        onScaleUpdate: config.enablePinchToZoom ? _handleScaleUpdate : null,
-        // Enabled cameras switching by default if we have multiple cameras.
-        onDoubleTap: cameras.length > 1 ? switchCameras : null,
-        child: _controller != null
-            ? CameraPreview(controller)
-            : const SizedBox.shrink(),
-      ),
-    );
-
-    // Make a transformed widget if it's defined.
-    final Widget? transformedWidget = config.previewTransformBuilder?.call(
-      context,
-      controller,
-      preview,
-    );
-    preview = Center(child: transformedWidget ?? preview);
-    // Scale the preview if the config is enabled.
-    if (config.enableScaledPreview) {
-      preview = Transform.scale(
-        scale: _effectiveCameraScale(constraints, controller),
-        child: preview,
-      );
-    }
-    // Rotated the preview if the turns is valid.
-    if (config.cameraQuarterTurns % 4 != 0) {
-      preview = RotatedBox(
-        quarterTurns: -config.cameraQuarterTurns,
-        child: preview,
-      );
-    }
-    return preview;
-  }
-
-  Widget _initializeWrapper({
-    required Widget Function(CameraValue, Widget?) builder,
-    bool Function()? isInitialized,
-    Widget? child,
-  }) {
-    if (_controller != null) {
-      return ValueListenableBuilder<CameraValue>(
-        valueListenable: controller,
-        builder: (_, CameraValue value, Widget? w) {
-          return isInitialized?.call() ?? value.isInitialized
-              ? builder(value, w)
-              : const SizedBox.shrink();
-        },
-        child: child,
-      );
-    }
-    return const SizedBox.shrink();
-  }
-
-  Widget _cameraBuilder({
-    required BuildContext context,
-    required CameraValue value,
-    required BoxConstraints constraints,
-  }) {
-    return RepaintBoundary(
-      child: _cameraPreview(
-        context,
-        orientation: value.deviceOrientation,
-        constraints: constraints,
-      ),
-    );
-  }
-
-  Widget _contentBuilder(BoxConstraints constraints) {
-    return SafeArea(
-      child: Padding(
-        padding: const EdgeInsets.only(bottom: 20),
-        child: Column(
-          children: <Widget>[
-            Semantics(
-              sortKey: const OrdinalSortKey(0),
-              hidden: _controller == null,
-              child: settingsAction(context),
-            ),
-            const Spacer(),
-            ExcludeSemantics(child: tipsTextWidget(_controller)),
-            Semantics(
-              sortKey: const OrdinalSortKey(2),
-              hidden: _controller == null,
-              child: shootingActions(context, _controller, constraints),
-            ),
-          ],
-        ),
-      ),
-    );
-  }
-
-  @override
-  Widget build(BuildContext context) {
-    return AnnotatedRegion<SystemUiOverlayStyle>(
-      value: SystemUiOverlayStyle.light,
-      child: Theme(
-        data: theme,
-        child: Material(
-          color: Colors.black,
-          child: RotatedBox(
-            quarterTurns: config.cameraQuarterTurns,
-            child: LayoutBuilder(
-              builder: (BuildContext c, BoxConstraints constraints) => Stack(
-                fit: StackFit.expand,
-                alignment: Alignment.center,
-                children: <Widget>[
-                  ExcludeSemantics(
-                    child: _initializeWrapper(
-                      builder: (CameraValue value, Widget? w) => _cameraBuilder(
-                        context: c,
-                        value: value,
-                        constraints: constraints,
-                      ),
-                    ),
-                  ),
-                  if (config.enableSetExposure)
-                    _exposureDetectorWidget(c, constraints),
-                  _initializeWrapper(
-                    builder: (CameraValue cameraValue, Widget? w) {
-                      return _focusingAreaWidget(cameraValue, constraints);
-                    },
-                  ),
-                  if (config.enableDefaultActions) _contentBuilder(constraints),
-                  if (config.foregroundBuilder != null)
-                    Positioned.fill(
-                      child: config.foregroundBuilder!(context, _controller),
-                    ),
-                ],
-              ),
-            ),
-          ),
-        ),
-      ),
-    );
-  }
-=======
   CameraPickerState createState() =>
       // ignore: no_logic_in_create_state
       createPickerState?.call() ?? CameraPickerState();
->>>>>>> 3933b99d
 }